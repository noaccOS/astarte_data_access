--- conflicted
+++ resolved
@@ -4,62 +4,20 @@
 variables:
     APPLICATION_NAME: astarte_data_access
 
-<<<<<<< HEAD
-mix:test-ci:
+mix:test-coverage:
+    stage: test
     image: elixir:1.8.1
     services:
         - cassandra:3.11.4
-    stage: build
-    script:
-        - export MIX_ENV=test
-        - mix deps.get
-        - mix deps.compile
-        - mix compile
-        - mix coveralls
-        - mix format --check-formatted
-=======
-mix:test-coverage:
-    stage: test
-    image: elixir:1.6.5
-    services:
-        - cassandra:3.11.4
->>>>>>> 2af719a4
     cache:
         key: "$CI_COMMIT_REF_SLUG"
         paths:
             - deps
-<<<<<<< HEAD
-    except:
-        - branches@Astarte-NG/astarte_data_access
-
-mix:build:
-    image: elixir:1.8.1
-    services:
-        - cassandra:3.11.4
-    stage: build
-    script:
-        - export MIX_ENV=test
-        - mix deps.get
-        - mix deps.compile
-        - mix compile
-        - mix coveralls
-    cache:
-        paths:
-            - deps
-    only:
-        - master@Astarte-NG/astarte_data_access
-
-mix:release-build:
-    image: elixir:1.8.1
-    services:
-        - cassandra:3.11.4
-    stage: build
-=======
             - _build
     before_script:
         - mix local.hex --force
         - mix local.rebar
         - mix deps.get
->>>>>>> 2af719a4
     script:
+        - mix format --check-formatted
         - mix coveralls