--- conflicted
+++ resolved
@@ -4,7 +4,6 @@
 The format is based on [Keep a Changelog](http://keepachangelog.com/en/1.0.0/)
 and this project adheres to [Semantic Versioning](http://semver.org/spec/v2.0.0.html).
 
-<<<<<<< HEAD
 ## [1.1.1] - Unreleased
 ### Fixed
 - Don't crash when retrieving the interface version
@@ -21,9 +20,8 @@
   argument instead of a CQEx client.
 
 ## [1.1.0-alpha.0] - 2022-11-14
-=======
+
 ## [1.0.5] - 2022-09-25
->>>>>>> dd2b2e1c
 
 ## [1.0.4] - 2022-10-24
 
