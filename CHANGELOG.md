# Changelog
All notable changes to this project will be documented in this file.

The format is based on [Keep a Changelog](http://keepachangelog.com/en/1.0.0/)
and this project adheres to [Semantic Versioning](http://semver.org/spec/v2.0.0.html).

<<<<<<< HEAD
## [1.1.1] - 2023-10-03
### Fixed
- Don't crash when retrieving the interface version
  in a device whose introspection is empty.

## [1.1.0] - 2023-06-20

## [1.1.0-rc.0] - 2023-06-08
### Changed
- BREAKING: The library now handles DB connections and
  must be started in a supervision tree.
- Use Xandra as database driver.
- BREAKING: Public functions now accept a realm name as first
  argument instead of a CQEx client.

## [1.1.0-alpha.0] - 2022-11-14

## [1.0.5] - 2022-09-25
=======
## [1.0.6] - 2024-04-18

## [1.0.5] - 2023-09-25
>>>>>>> ed64752d

## [1.0.4] - 2022-10-24

## [1.0.3] - 2022-07-04

## [1.0.2] - 2022-03-29

## [1.0.1] - 2021-12-16

## [1.0.0] - 2021-06-28

## [1.0.0-rc.0] - 2021-05-05

## [1.0.0-beta.2] - 2021-03-23
### Changed
- Run tests against ScyllaDB 4.4-rc.4 / Cassandra 3.11.10.
- Update dependencies to latest available versions (see `mix.lock` files).
- Update Elixir to 1.11 and OTP to 23.2.

## [1.0.0-beta.1] - 2021-02-12

## [1.0.0-alpha.1] - 2020-06-18
### Changed
- Handle env variables with Skogsra.
- Change env variable ASTARTE_CASSANDRA_NODES into CASSANDRA_NODES

### Added
- Support SSL for Cassandra connections.
- Default max certificate chain length to 10.

## [0.11.4] - 2021-01-25

## [0.11.3] - 2020-09-24

## [0.11.2] - 2020-08-14
### Changed
- Test against Elixir 1.8.2.

## [0.11.1] - 2020-05-18

## [0.11.0] - 2020-04-06

## [0.11.0-rc.1] - 2020-03-25
### Fixed
- Update re2, fixing a compilation problem that prevented applications depending
  from CQEx from starting.

## [0.11.0-rc.0] - 2020-02-26

## [0.11.0-beta.2] - 2020-01-24

## [0.11.0-beta.1] - 2019-12-24
### Changed
- Update requirements to OTP 21.3, Elixir 1.8.1 and Cassandra 3.11.4.
- Fetch mapping database_retention_policy and database_retention_ttl.

## [0.10.2] - 2019-12-09

## [0.10.1] - 2019-10-02

## [0.10.0] - 2019-04-16

## [0.10.0-rc.0] - 2019-04-03

## [0.10.0-beta.3] - 2018-12-19

## [0.10.0-beta.2] - 2018-10-19

## [0.10.0-beta.1] - 2018-08-10
### Added
- First Astarte release.<|MERGE_RESOLUTION|>--- conflicted
+++ resolved
@@ -4,7 +4,6 @@
 The format is based on [Keep a Changelog](http://keepachangelog.com/en/1.0.0/)
 and this project adheres to [Semantic Versioning](http://semver.org/spec/v2.0.0.html).
 
-<<<<<<< HEAD
 ## [1.1.1] - 2023-10-03
 ### Fixed
 - Don't crash when retrieving the interface version
@@ -22,12 +21,9 @@
 
 ## [1.1.0-alpha.0] - 2022-11-14
 
-## [1.0.5] - 2022-09-25
-=======
 ## [1.0.6] - 2024-04-18
 
 ## [1.0.5] - 2023-09-25
->>>>>>> ed64752d
 
 ## [1.0.4] - 2022-10-24
 
