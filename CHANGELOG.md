--- conflicted
+++ resolved
@@ -4,7 +4,6 @@
 The format is based on [Keep a Changelog](http://keepachangelog.com/en/1.0.0/)
 and this project adheres to [Semantic Versioning](http://semver.org/spec/v2.0.0.html).
 
-<<<<<<< HEAD
 ## [1.0.0-alpha.1] - 2020-06-18
 ### Changed
 - Handle env variables with Skogsra.
@@ -13,9 +12,8 @@
 ### Added
 - Support SSL for Cassandra connections.
 - Default max certificate chain length to 10.
-=======
+
 ## [0.11.4] - 2021-01-25
->>>>>>> 63de1eb2
 
 ## [0.11.3] - 2020-09-24
 
