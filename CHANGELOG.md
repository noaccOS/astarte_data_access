--- conflicted
+++ resolved
@@ -4,7 +4,6 @@
 The format is based on [Keep a Changelog](http://keepachangelog.com/en/1.0.0/)
 and this project adheres to [Semantic Versioning](http://semver.org/spec/v2.0.0.html).
 
-<<<<<<< HEAD
 ## Unreleased
 ### Changed
 - Handle env variables with Skogsra.
@@ -13,9 +12,8 @@
 ### Added
 - Support SSL for Cassandra connections.
 - Default max certificate chain length to 10.
-=======
+
 ## [0.11.1] - 2020-05-18
->>>>>>> 277f9f07
 
 ## [0.11.0] - 2020-04-06
 
