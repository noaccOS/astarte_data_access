--- conflicted
+++ resolved
@@ -22,11 +22,7 @@
   def project do
     [
       app: :astarte_data_access,
-<<<<<<< HEAD
-      version: "1.0.0-beta.2",
-=======
       version: "1.0.0",
->>>>>>> 39cffed9
       elixir: "~> 1.11",
       start_permanent: Mix.env() == :prod,
       test_coverage: [tool: ExCoveralls],
@@ -68,11 +64,7 @@
 
   defp astarte_required_modules(_) do
     [
-<<<<<<< HEAD
       {:astarte_core, github: "astarte-platform/astarte_core"}
-=======
-      {:astarte_core, "~> 1.0.0"}
->>>>>>> 39cffed9
     ]
   end
 
