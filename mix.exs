#
# This file is part of Astarte.
#
# Copyright 2017-2022 Ispirata Srl
#
# Licensed under the Apache License, Version 2.0 (the "License");
# you may not use this file except in compliance with the License.
# You may obtain a copy of the License at
#
#    http://www.apache.org/licenses/LICENSE-2.0
#
# Unless required by applicable law or agreed to in writing, software
# distributed under the License is distributed on an "AS IS" BASIS,
# WITHOUT WARRANTIES OR CONDITIONS OF ANY KIND, either express or implied.
# See the License for the specific language governing permissions and
# limitations under the License.
#

defmodule Astarte.DataAccess.Mixfile do
  use Mix.Project

  def project do
    [
      app: :astarte_data_access,
<<<<<<< HEAD
      version: "1.2.0-dev",
=======
      version: "1.1.1",
>>>>>>> d87fb3cc
      elixir: "~> 1.14",
      start_permanent: Mix.env() == :prod,
      test_coverage: [tool: ExCoveralls],
      preferred_cli_env: [
        coveralls: :test,
        "coveralls.detail": :test,
        "coveralls.post": :test,
        "coveralls.html": :test
      ],
      description: description(),
      package: package(),
      dialyzer_cache_directory: dialyzer_cache_directory(Mix.env()),
      deps: deps() ++ astarte_required_modules(System.get_env("ASTARTE_IN_UMBRELLA")),
      source_url: "https://github.com/astarte-platform/astarte_data_access",
      homepage_url: "https://astarte-platform.org/"
    ]
  end

  # Run "mix help compile.app" to learn about applications.
  def application do
    [
      extra_applications: [:logger]
    ]
  end

  defp dialyzer_cache_directory(:ci) do
    "dialyzer_cache"
  end

  defp dialyzer_cache_directory(_) do
    nil
  end

  defp astarte_required_modules("true") do
    [
      {:astarte_core, in_umbrella: true}
    ]
  end

  defp astarte_required_modules(_) do
    [
      {:astarte_core, "~> 1.1.1"}
    ]
  end

  # Run "mix help deps" to learn about dependencies.
  defp deps do
    [
      {:xandra, "~> 0.11"},
      {:cqex, "~> 1.0"},
      {:skogsra, "~> 2.2"},
      {:excoveralls, "~> 0.15", only: :test},
      {:castore, "~> 0.1.0"},
      {:ex_doc, ">= 0.0.0", only: :dev, runtime: false},
      {:dialyzex, github: "Comcast/dialyzex", only: [:dev, :ci]}
    ]
  end

  defp description do
    """
    Astarte Data Access library.
    """
  end

  defp package do
    [
      maintainers: ["Davide Bettio", "Riccardo Binetti"],
      licenses: ["Apache-2.0"],
      links: %{
        "Astarte" => "https://astarte-platform.org",
        "Ispirata" => "https://ispirata.com",
        "GitHub" => "https://github.com/astarte-platform/astarte_data_access"
      }
    ]
  end
end<|MERGE_RESOLUTION|>--- conflicted
+++ resolved
@@ -22,11 +22,7 @@
   def project do
     [
       app: :astarte_data_access,
-<<<<<<< HEAD
       version: "1.2.0-dev",
-=======
-      version: "1.1.1",
->>>>>>> d87fb3cc
       elixir: "~> 1.14",
       start_permanent: Mix.env() == :prod,
       test_coverage: [tool: ExCoveralls],
